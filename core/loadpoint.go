package core

import (
	"errors"
	"fmt"
	"math"
	"sort"
	"sync"
	"time"

	"github.com/andig/evcc/api"
	"github.com/andig/evcc/core/wrapper"
	"github.com/andig/evcc/push"
	"github.com/andig/evcc/util"

	evbus "github.com/asaskevich/EventBus"
	"github.com/avast/retry-go"
	"github.com/benbjohnson/clock"
)

const (
	evChargeStart       = "start"      // update chargeTimer
	evChargeStop        = "stop"       // update chargeTimer
	evChargeCurrent     = "current"    // update fakeChargeMeter
	evChargePower       = "power"      // update chargeRater
	evVehicleConnect    = "connect"    // vehicle connected
	evVehicleDisconnect = "disconnect" // vehicle disconnected

	minActiveCurrent = 1.0 // minimum current at which a phase is treated as active
)

// SoCConfig defines soc settings, estimation and update behaviour
type SoCConfig struct {
	AlwaysUpdate bool  `mapstructure:"alwaysUpdate"`
	Levels       []int `mapstructure:"levels"`
	Estimate     bool  `mapstructure:"estimate"`
	Min          int   `mapstructure:"min"`    // Default minimum SoC, guarded by mutex
	Target       int   `mapstructure:"target"` // Default target SoC, guarded by mutex
}

// ThresholdConfig defines enable/disable hysteresis parameters
type ThresholdConfig struct {
	Delay     time.Duration
	Threshold float64
}

// LoadPoint is responsible for controlling charge depending on
// SoC needs and power availability.
type LoadPoint struct {
	clock    clock.Clock       // mockable time
	bus      evbus.Bus         // event bus
	pushChan chan<- push.Event // notifications
	uiChan   chan<- util.Param // client push messages
	lpChan   chan<- *LoadPoint // update requests
	log      *util.Logger

	// exposed public configuration
	sync.Mutex                // guard status
	Mode       api.ChargeMode `mapstructure:"mode"` // Charge mode, guarded by mutex

	Title       string   `mapstructure:"title"`    // UI title
	Phases      int64    `mapstructure:"phases"`   // Phases- required for converting power and current
	ChargerRef  string   `mapstructure:"charger"`  // Charger reference
	VehicleRef  string   `mapstructure:"vehicle"`  // Vehicle reference
	VehiclesRef []string `mapstructure:"vehicles"` // Vehicles reference
	Meters      struct {
		ChargeMeterRef string `mapstructure:"charge"` // Charge meter reference
	}
	SoC          SoCConfig
	OnDisconnect struct {
		Mode      api.ChargeMode `mapstructure:"mode"`      // Charge mode to apply when car disconnected
		TargetSoC int            `mapstructure:"targetSoC"` // Target SoC to apply when car disconnected
	}
	Enable, Disable ThresholdConfig

	handler       Handler
	HandlerConfig `mapstructure:",squash"` // handle charger state and current

	chargeTimer api.ChargeTimer
	chargeRater api.ChargeRater

	chargeMeter  api.Meter     // Charger usage meter
	vehicle      api.Vehicle   // Currently active vehicle
	vehicles     []api.Vehicle // Assigned vehicles
	socEstimator *wrapper.SocEstimator

	// cached state
	status        api.ChargeStatus // Charger status
	charging      bool             // Charging cycle
	chargePower   float64          // Charging power
	connectedTime time.Time        // Time when vehicle was connected
	pvTimer       time.Time        // PV enabled/disable timer

	socCharge      float64       // Vehicle SoC
	chargedEnergy  float64       // Charged energy while connected in Wh
	chargeDuration time.Duration // Charge duration
}

// NewLoadPointFromConfig creates a new loadpoint
func NewLoadPointFromConfig(log *util.Logger, cp configProvider, other map[string]interface{}) (*LoadPoint, error) {
	lp := NewLoadPoint(log)
	if err := util.DecodeOther(other, &lp); err != nil {
		return nil, err
	}

	// set sane defaults
	lp.Mode = api.ChargeModeString(string(lp.Mode))
	lp.OnDisconnect.Mode = api.ChargeModeString(string(lp.OnDisconnect.Mode))

	sort.Ints(lp.SoC.Levels)
	if lp.SoC.Target == 0 {
		lp.SoC.Target = lp.OnDisconnect.TargetSoC // use disconnect value as default soc
		if lp.SoC.Target == 0 {
			lp.SoC.Target = 100
		}

		if len(lp.SoC.Levels) > 0 {
			lp.SoC.Target = lp.SoC.Levels[len(lp.SoC.Levels)-1]
		}
	}

	if lp.Meters.ChargeMeterRef != "" {
		lp.chargeMeter = cp.Meter(lp.Meters.ChargeMeterRef)
	}

	// multiple vehicles
	for _, ref := range lp.VehiclesRef {
		vehicle := cp.Vehicle(ref)
		lp.vehicles = append(lp.vehicles, vehicle)
	}

	// single vehicle
	if lp.VehicleRef != "" {
		vehicle := cp.Vehicle(lp.VehicleRef)
		lp.vehicles = append(lp.vehicles, vehicle)
	}

	// use first vehicle for estimator
	if len(lp.vehicles) > 0 {
		lp.setActiveVehicle(lp.vehicles[0])
	}

	if lp.ChargerRef == "" {
		return nil, errors.New("missing charger")
	}
	charger := cp.Charger(lp.ChargerRef)
	lp.configureChargerType(charger)

	if lp.Enable.Threshold > lp.Disable.Threshold {
		log.WARN.Printf("PV mode enable threshold (%.0fW) is larger than disable threshold (%.0fW)", lp.Enable.Threshold, lp.Disable.Threshold)
	}

	lp.handler = &ChargerHandler{
		log:           lp.log,
		clock:         lp.clock,
		bus:           lp.bus,
		charger:       charger,
		HandlerConfig: lp.HandlerConfig,
	}

	return lp, nil
}

// NewLoadPoint creates a LoadPoint with sane defaults
func NewLoadPoint(log *util.Logger) *LoadPoint {
	clock := clock.New()
	bus := evbus.New()

	lp := &LoadPoint{
		log:    log,   // logger
		clock:  clock, // mockable time
		bus:    bus,   // event bus
		Mode:   api.ModeOff,
		Phases: 1,
		status: api.StatusNone,
		HandlerConfig: HandlerConfig{
			MinCurrent:    6,  // A
			MaxCurrent:    16, // A
			Sensitivity:   10, // A
			GuardDuration: 5 * time.Minute,
		},
	}

	return lp
}

// requestUpdate requests site to update this loadpoint
func (lp *LoadPoint) requestUpdate() {
	select {
	case lp.lpChan <- lp: // request loadpoint update
	default:
	}
}

// configureChargerType ensures that chargeMeter, Rate and Timer can use charger capabilities
func (lp *LoadPoint) configureChargerType(charger api.Charger) {
	// ensure charge meter exists
	if lp.chargeMeter == nil {
		if mt, ok := charger.(api.Meter); ok {
			lp.chargeMeter = mt
		} else {
			mt := &wrapper.ChargeMeter{}
			_ = lp.bus.Subscribe(evChargeCurrent, lp.evChargeCurrentWrappedMeterHandler)
			_ = lp.bus.Subscribe(evChargeStop, func() { mt.SetPower(0) })
			lp.chargeMeter = mt
		}
	}

	// ensure charge rater exists
	if rt, ok := charger.(api.ChargeRater); ok {
		lp.chargeRater = rt
	} else {
		rt := wrapper.NewChargeRater(lp.log, lp.chargeMeter)
		_ = lp.bus.Subscribe(evChargePower, rt.SetChargePower)
		_ = lp.bus.Subscribe(evVehicleConnect, func() { rt.StartCharge(false) })
		_ = lp.bus.Subscribe(evChargeStart, func() { rt.StartCharge(true) })
		_ = lp.bus.Subscribe(evChargeStop, rt.StopCharge)
		lp.chargeRater = rt
	}

	// ensure charge timer exists
	if ct, ok := charger.(api.ChargeTimer); ok {
		lp.chargeTimer = ct
	} else {
		ct := wrapper.NewChargeTimer()
		_ = lp.bus.Subscribe(evVehicleConnect, func() { ct.StartCharge(false) })
		_ = lp.bus.Subscribe(evChargeStart, func() { ct.StartCharge(true) })
		_ = lp.bus.Subscribe(evChargeStop, ct.StopCharge)
		lp.chargeTimer = ct
	}
}

// notify sends push messages to clients
func (lp *LoadPoint) notify(event string) {
	lp.pushChan <- push.Event{Event: event}
}

// publish sends values to UI and databases
func (lp *LoadPoint) publish(key string, val interface{}) {
	if lp.uiChan != nil {
		lp.uiChan <- util.Param{Key: key, Val: val}
	}
}

// evChargeStartHandler sends external start event
func (lp *LoadPoint) evChargeStartHandler() {
	lp.log.INFO.Println("start charging ->")
	lp.notify(evChargeStart)
}

// evChargeStopHandler sends external stop event
func (lp *LoadPoint) evChargeStopHandler() {
	lp.log.INFO.Println("stop charging <-")
	lp.notify(evChargeStop)
}

// evVehicleConnectHandler sends external start event
func (lp *LoadPoint) evVehicleConnectHandler() {
	lp.log.INFO.Printf("car connected")

	// energy
	lp.chargedEnergy = 0
	lp.publish("chargedEnergy", lp.chargedEnergy)

	// duration
	lp.connectedTime = lp.clock.Now()
	lp.publish("connectedDuration", 0)

	// soc estimation reset on car change
	if lp.socEstimator != nil {
		lp.socEstimator.Reset()
	}

	lp.notify(evVehicleConnect)
}

// evVehicleDisconnectHandler sends external start event
func (lp *LoadPoint) evVehicleDisconnectHandler() {
	lp.log.INFO.Println("car disconnected")

	// energy and duration
	lp.publish("chargedEnergy", lp.chargedEnergy)
	lp.publish("connectedDuration", lp.clock.Since(lp.connectedTime))

	lp.notify(evVehicleDisconnect)

	// set default mode on disconnect
	if lp.OnDisconnect.Mode != "" && lp.GetMode() != api.ModeOff {
		lp.SetMode(lp.OnDisconnect.Mode)
	}
	if lp.OnDisconnect.TargetSoC != 0 {
		_ = lp.SetTargetSoC(lp.OnDisconnect.TargetSoC)
	}
}

// evChargeCurrentHandler updates the dummy charge meter's charge power. This simplifies the main flow
func (lp *LoadPoint) evChargeCurrentHandler(current int64) {
	lp.publish("chargeCurrent", current)
}

// evChargeCurrentWrappedMeterHandler updates the dummy charge meter's charge power.
// This simplifies the main flow where the charge meter can always be treated as present.
// It assumes that the charge meter cannot consume more than total household consumption.
// If physical charge meter is present this handler is not used.
// The actual value is published by the evChargeCurrentHandler
func (lp *LoadPoint) evChargeCurrentWrappedMeterHandler(current int64) {
	power := float64(current*lp.Phases) * Voltage

	if !lp.handler.Enabled() || lp.status != api.StatusC {
		// if disabled we cannot be charging
		power = 0
	}
	// TODO
	// else if power > 0 && lp.Site.pvMeter != nil {
	// 	// limit charge power to generation plus grid consumption/ minus grid delivery
	// 	// as the charger cannot have consumed more than that
	// 	// consumedPower := consumedPower(lp.pvPower, lp.batteryPower, lp.gridPower)
	// 	consumedPower := lp.Site.consumedPower()
	// 	power = math.Min(power, consumedPower)
	// }

	// handler only called if charge meter was replaced by dummy
	lp.chargeMeter.(*wrapper.ChargeMeter).SetPower(power)
}

// Name returns the human-readable loadpoint title
func (lp *LoadPoint) Name() string {
	return lp.Title
}

// Prepare loadpoint configuration by adding missing helper elements
func (lp *LoadPoint) Prepare(uiChan chan<- util.Param, pushChan chan<- push.Event, lpChan chan<- *LoadPoint) {
	lp.uiChan = uiChan
	lp.pushChan = pushChan
	lp.lpChan = lpChan

	// event handlers
	_ = lp.bus.Subscribe(evChargeStart, lp.evChargeStartHandler)
	_ = lp.bus.Subscribe(evChargeStop, lp.evChargeStopHandler)
	_ = lp.bus.Subscribe(evVehicleConnect, lp.evVehicleConnectHandler)
	_ = lp.bus.Subscribe(evVehicleDisconnect, lp.evVehicleDisconnectHandler)
	_ = lp.bus.Subscribe(evChargeCurrent, lp.evChargeCurrentHandler)

	// publish initial values
	lp.Lock()
	lp.publish("mode", lp.Mode)
	lp.publish("targetSoC", lp.SoC.Target)
	lp.publish("minSoC", lp.SoC.Min)
	lp.Unlock()

	// prepare charger status
	lp.handler.Prepare()
}

// connected returns the EVs connection state
func (lp *LoadPoint) connected() bool {
	return lp.status == api.StatusB || lp.status == api.StatusC
}

// targetSocReached checks if target is configured and reached.
// If vehicle is not configured this will always return false
func (lp *LoadPoint) targetSocReached() bool {
	return lp.vehicle != nil &&
		lp.SoC.Target > 0 &&
		lp.socCharge >= float64(lp.SoC.Target)
}

// minSocNotReached checks if minimum is configured and not reached.
// If vehicle is not configured this will always return true
func (lp *LoadPoint) minSocNotReached() bool {
	return lp.vehicle != nil &&
		lp.SoC.Min > 0 &&
		lp.socCharge < float64(lp.SoC.Min)
}

// climateActive checks if vehicle has active climate request
func (lp *LoadPoint) climateActive() bool {
	if cl, ok := lp.vehicle.(api.Climater); ok {
		active, outsideTemp, targetTemp, err := cl.Climater()
		if err == nil {
			lp.log.DEBUG.Printf("climater active: %v, target temp: %.1f°C, outside temp: %.1f°C", active, targetTemp, outsideTemp)

			status := "off"
			if active {
				status = "on"

				switch {
				case outsideTemp < targetTemp:
					status = "heating"
				case outsideTemp > targetTemp:
					status = "cooling"
				}
			}

			lp.publish("climater", status)
			return active
		}

		lp.log.ERROR.Printf("climater: %v", err)
	}

	return false
}

// setActiveVehicle assigns currently active vehicle and configures soc estimator
func (lp *LoadPoint) setActiveVehicle(vehicle api.Vehicle) {
	if lp.vehicle != nil {
		lp.log.INFO.Printf("vehicle updated: %s -> %s", lp.vehicle.Title(), vehicle.Title())
	}

	lp.vehicle = vehicle
	lp.socEstimator = wrapper.NewSocEstimator(lp.log, vehicle, lp.SoC.Estimate)

	lp.publish("socCapacity", lp.vehicle.Capacity())
	lp.publish("socTitle", lp.vehicle.Title())
}

// findActiveVehicle validates if the active vehicle is still connected to the loadpoint
func (lp *LoadPoint) findActiveVehicle() {
	if len(lp.vehicles) <= 1 {
		return
	}

	if vs, ok := lp.vehicle.(api.VehicleStatus); ok {
		status, err := vs.Status()

		if err == nil {
			lp.log.DEBUG.Printf("vehicle status: %s (%s)", status, lp.vehicle.Title())

			// vehicle is plugged or charging, so it should be the right one
			if status == api.StatusB || status == api.StatusC {
				return
			}

			for _, vehicle := range lp.vehicles {
				if vehicle == lp.vehicle {
					continue
				}

				if vs, ok := vehicle.(api.VehicleStatus); ok {
					status, err := vs.Status()

					if err == nil {
						lp.log.DEBUG.Printf("vehicle status: %s (%s)", status, vehicle.Title())

						// vehicle is plugged or charging, so it should be the right one
						if status == api.StatusB || status == api.StatusC {
							lp.setActiveVehicle(vehicle)
							return
						}
					}
				}
			}
		}
	}
}

<<<<<<< HEAD
// updateChargerStatus updates car status and detects car connected/disconnected events
=======
// updateChargerStatus updates charger status and detects car connected/disconnected events
>>>>>>> feb564d2
func (lp *LoadPoint) updateChargerStatus() error {
	status, err := lp.handler.Status()
	if err != nil {
		return err
	}

	lp.log.DEBUG.Printf("charger status: %s", status)

	if prevStatus := lp.status; status != prevStatus {
		lp.status = status

		// changed from A - connected
		if prevStatus == api.StatusA {
			lp.bus.Publish(evVehicleConnect)
		}

		// changed to C - start/stop charging cycle - handle before disconnect to update energy
		if lp.charging = status == api.StatusC; lp.charging {
			lp.bus.Publish(evChargeStart)
		} else if prevStatus == api.StatusC {
			lp.bus.Publish(evChargeStop)
		}

		// changed to A - disconnected
		if status == api.StatusA {
			lp.bus.Publish(evVehicleDisconnect)
		}

		// update whenever there is a state change
		lp.bus.Publish(evChargeCurrent, lp.handler.TargetCurrent())
	}

	return nil
}

// detectPhases uses MeterCurrent interface to count phases with current >=1A
func (lp *LoadPoint) detectPhases() {
	phaseMeter, ok := lp.chargeMeter.(api.MeterCurrent)
	if !ok {
		return
	}

	i1, i2, i3, err := phaseMeter.Currents()
	if err != nil {
		lp.log.ERROR.Printf("charge meter error: %v", err)
		return
	}

	currents := []float64{i1, i2, i3}
	lp.log.TRACE.Printf("charge currents: %.3gA", currents)
	lp.publish("chargeCurrents", currents)

	if lp.charging {
		var phases int64
		for _, i := range currents {
			if i >= minActiveCurrent {
				phases++
			}
		}

		if phases > 0 {
			lp.Phases = phases
			lp.log.DEBUG.Printf("detected phases: %dp %.3gA", lp.Phases, currents)

			lp.publish("activePhases", lp.Phases)
		}
	}
}

// pvDisableTimer puts the pv enable/disable timer into elapsed state
func (lp *LoadPoint) pvDisableTimer() {
	lp.pvTimer = time.Now().Add(-lp.Disable.Delay)
}

// pvMaxCurrent calculates the maximum target current for PV mode
func (lp *LoadPoint) pvMaxCurrent(mode api.ChargeMode, sitePower float64) int64 {
	// calculate target charge current from delta power and actual current
	effectiveCurrent := lp.handler.TargetCurrent()
	if lp.status != api.StatusC {
		effectiveCurrent = 0
	}
	deltaCurrent := powerToCurrent(-sitePower, lp.Phases)
	targetCurrent := clamp(effectiveCurrent+deltaCurrent, 0, lp.MaxCurrent)

	lp.log.DEBUG.Printf("max charge current: %dA = %dA + %dA (%.0fW @ %dp)", targetCurrent, effectiveCurrent, deltaCurrent, sitePower, lp.Phases)

	// in MinPV mode return at least minCurrent
	if mode == api.ModeMinPV && targetCurrent < lp.MinCurrent {
		return lp.MinCurrent
	}

	// in PV mode disable charger if car not charging and minCurrent not possible
	if mode == api.ModePV && lp.status != api.StatusC {
		lp.pvTimer = time.Time{}

		if targetCurrent < lp.MinCurrent {
			return 0
		}

		return lp.MinCurrent
	}

	// read only once to simplify testing
	enabled := lp.handler.Enabled()

	if mode == api.ModePV && enabled && targetCurrent < lp.MinCurrent {
		// kick off disable sequence
		if sitePower >= lp.Disable.Threshold {
			lp.log.DEBUG.Printf("site power %.0fW >= disable threshold %.0fW", sitePower, lp.Disable.Threshold)

			if lp.pvTimer.IsZero() {
				lp.log.DEBUG.Printf("start pv disable timer: %v", lp.Disable.Delay)
				lp.pvTimer = lp.clock.Now()
			}

			elapsed := lp.clock.Since(lp.pvTimer)
			if elapsed >= lp.Disable.Delay {
				lp.log.DEBUG.Println("pv disable timer elapsed")
				return 0
			}

			lp.log.DEBUG.Printf("pv disable timer remaining: %v", (lp.Disable.Delay - elapsed).Round(time.Second))
		} else {
			// reset timer
			lp.pvTimer = lp.clock.Now()
		}

		return lp.MinCurrent
	}

	if mode == api.ModePV && !enabled {
		// kick off enable sequence
		if targetCurrent >= lp.MinCurrent ||
			(lp.Enable.Threshold != 0 && sitePower <= lp.Enable.Threshold) {
			lp.log.DEBUG.Printf("site power %.0fW < enable threshold %.0fW", sitePower, lp.Enable.Threshold)

			if lp.pvTimer.IsZero() {
				lp.log.DEBUG.Printf("start pv enable timer: %v", lp.Enable.Delay)
				lp.pvTimer = lp.clock.Now()
			}

			elapsed := lp.clock.Since(lp.pvTimer)
			if elapsed >= lp.Enable.Delay {
				lp.log.DEBUG.Println("pv enable timer elapsed")
				return lp.MinCurrent
			}

			lp.log.DEBUG.Printf("pv enable timer remaining: %v", (lp.Enable.Delay - elapsed).Round(time.Second))
		} else {
			// reset timer
			lp.pvTimer = lp.clock.Now()
		}

		return 0
	}

	// reset timer to disabled state
	lp.log.DEBUG.Printf("pv timer reset")
	lp.pvTimer = time.Time{}

	return targetCurrent
}

// updateChargeMete updates and publishes single meter
func (lp *LoadPoint) updateChargeMeter() {
	err := retry.Do(func() error {
		value, err := lp.chargeMeter.CurrentPower()
		if err != nil {
			return err
		}

		lp.chargePower = value // update value if no error
		lp.log.DEBUG.Printf("charge power: %.0fW", value)
		lp.publish("chargePower", value)

		return nil
	}, retryOptions...)

	if err != nil {
		err = fmt.Errorf("updating charge meter: %v", err)
		lp.log.ERROR.Printf("%v", err)
	}
}

// publish charged energy and duration
func (lp *LoadPoint) publishChargeProgress() {
	if f, err := lp.chargeRater.ChargedEnergy(); err == nil {
		lp.chargedEnergy = 1e3 * f // convert to Wh
	} else {
		lp.log.ERROR.Printf("charge rater error: %v", err)
	}

	if d, err := lp.chargeTimer.ChargingTime(); err == nil {
		lp.chargeDuration = d.Round(time.Second)
	} else {
		lp.log.ERROR.Printf("charge timer error: %v", err)
	}

	lp.publish("chargedEnergy", lp.chargedEnergy)
	lp.publish("chargeDuration", lp.chargeDuration)
}

// publish state of charge and remaining charge duration
func (lp *LoadPoint) publishSoC() {
	if lp.socEstimator == nil {
		return
	}

	if lp.SoC.AlwaysUpdate || lp.connected() {
		f, err := lp.socEstimator.SoC(lp.chargedEnergy)
		if err == nil {
			lp.socCharge = math.Trunc(f)
			lp.log.DEBUG.Printf("vehicle soc: %.0f%%", lp.socCharge)
			lp.publish("socCharge", lp.socCharge)

			chargeEstimate := time.Duration(-1)
			if lp.charging {
				chargeEstimate = lp.socEstimator.RemainingChargeDuration(lp.chargePower, lp.SoC.Target)
			}
			lp.publish("chargeEstimate", chargeEstimate)

			chargeRemainingEnergy := 1e3 * lp.socEstimator.RemainingChargeEnergy(lp.SoC.Target)
			lp.publish("chargeRemainingEnergy", chargeRemainingEnergy)

			return
		}

		lp.log.ERROR.Printf("vehicle error: %v", err)
	}

	lp.publish("socCharge", -1)
	lp.publish("chargeEstimate", time.Duration(-1))
}

// Update is the main control function. It reevaluates meters and charger state
func (lp *LoadPoint) Update(sitePower float64) {
	mode := lp.GetMode()
	lp.publish("mode", string(mode))

	// read and publish meters first
	lp.updateChargeMeter()

	// update ChargeRater here to make sure initial meter update is caught
	lp.bus.Publish(evChargeCurrent, lp.handler.TargetCurrent())
	lp.bus.Publish(evChargePower, lp.chargePower)

	// update progress and soc before status is updated
	lp.publishChargeProgress()
<<<<<<< HEAD

	// update active vehicle and publish soc
	lp.findActiveVehicle()
	lp.publishSoC()
=======
>>>>>>> feb564d2

	// read and publish status
	if err := lp.updateChargerStatus(); err != nil {
		lp.log.ERROR.Printf("charge controller error: %v", err)
		return
	}

	lp.publish("connected", lp.connected())
	lp.publish("charging", lp.charging)

	// update active vehicle and publish soc
	// must be run after updating charger status to make sure
	// initial update of connected state matches charger status
	lp.findActiveVehicle()
	lp.publishSoC()

	// sync settings with charger
	if lp.status != api.StatusA {
		lp.handler.SyncEnabled()
	}

	// phase detection
	lp.detectPhases()

	// check if car connected and ready for charging
	var err error

	// execute loading strategy
	switch {
	case !lp.connected():
		// always disable charger if not connected
		// https://github.com/andig/evcc/issues/105
		err = lp.handler.Ramp(0)

	case lp.targetSocReached():
		var targetCurrent int64 // zero disables
		if lp.climateActive() {
			targetCurrent = lp.MinCurrent
		}
		err = lp.handler.Ramp(targetCurrent, true)

	case mode == api.ModeOff:
		err = lp.handler.Ramp(0, true)

	case lp.minSocNotReached():
		err = lp.handler.Ramp(lp.MaxCurrent, true)
		lp.pvDisableTimer() // let PV mode disable immediately afterwards

	case mode == api.ModeNow:
		err = lp.handler.Ramp(lp.MaxCurrent, true)

	case mode == api.ModeMinPV || mode == api.ModePV:
		targetCurrent := lp.pvMaxCurrent(mode, sitePower)
		lp.log.DEBUG.Printf("target charge current: %dA", targetCurrent)

		var required bool // false
		if targetCurrent == 0 && lp.climateActive() {
			targetCurrent = lp.MinCurrent
			required = true
		}

		err = lp.handler.Ramp(targetCurrent, required)
	}

	if err != nil {
		lp.log.ERROR.Println(err)
	}
}<|MERGE_RESOLUTION|>--- conflicted
+++ resolved
@@ -455,11 +455,7 @@
 	}
 }
 
-<<<<<<< HEAD
-// updateChargerStatus updates car status and detects car connected/disconnected events
-=======
 // updateChargerStatus updates charger status and detects car connected/disconnected events
->>>>>>> feb564d2
 func (lp *LoadPoint) updateChargerStatus() error {
 	status, err := lp.handler.Status()
 	if err != nil {
@@ -708,13 +704,6 @@
 
 	// update progress and soc before status is updated
 	lp.publishChargeProgress()
-<<<<<<< HEAD
-
-	// update active vehicle and publish soc
-	lp.findActiveVehicle()
-	lp.publishSoC()
-=======
->>>>>>> feb564d2
 
 	// read and publish status
 	if err := lp.updateChargerStatus(); err != nil {
