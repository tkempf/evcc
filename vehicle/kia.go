package vehicle

import (
	"time"

	"github.com/andig/evcc/api"
	"github.com/andig/evcc/util"
	"github.com/andig/evcc/vehicle/bluelink"
)

// Kia is an api.Vehicle implementation
type Kia struct {
	*embed
	*bluelink.API
}

func init() {
	registry.Add("kia", NewKiaFromConfig)
}

// NewKiaFromConfig creates a new Vehicle
func NewKiaFromConfig(other map[string]interface{}) (api.Vehicle, error) {
	cc := struct {
		Title          string
		Capacity       int64
		User, Password string
		Cache          time.Duration
	}{}

	if err := util.DecodeOther(other, &cc); err != nil {
		return nil, err
	}

	settings := bluelink.Config{
		URI:               "https://prd.eu-ccapi.kia.com:8080",
		TokenAuth:         "ZmRjODVjMDAtMGEyZi00YzY0LWJjYjQtMmNmYjE1MDA3MzBhOnNlY3JldA==",
		CCSPServiceID:     "fdc85c00-0a2f-4c64-bcb4-2cfb1500730a",
		CCSPApplicationID: "693a33fa-c117-43f2-ae3b-61a02d24f417",
	}

	log := util.NewLogger("kia")
	api, err := bluelink.New(log, cc.User, cc.Password, cc.Cache, settings)
	if err != nil {
		return nil, err
	}

	v := &Kia{
		embed: &embed{cc.Title, cc.Capacity},
		API:   api,
	}

<<<<<<< HEAD
	return soc, err
}

// ChargeState implements the Vehicle.ChargeState interface
func (v *Kia) ChargeState() (float64, error) {
	return v.chargeG()
}

func (v *Kia) ChargingState() (bool, error) {
	return false, nil
=======
	return v, nil
>>>>>>> 37f9a77f
}<|MERGE_RESOLUTION|>--- conflicted
+++ resolved
@@ -49,18 +49,9 @@
 		API:   api,
 	}
 
-<<<<<<< HEAD
-	return soc, err
-}
-
-// ChargeState implements the Vehicle.ChargeState interface
-func (v *Kia) ChargeState() (float64, error) {
-	return v.chargeG()
+	return v, nil
 }
 
 func (v *Kia) ChargingState() (bool, error) {
 	return false, nil
-=======
-	return v, nil
->>>>>>> 37f9a77f
 }