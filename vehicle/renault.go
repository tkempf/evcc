--- conflicted
+++ resolved
@@ -310,13 +310,6 @@
 
 // ChargeState implements the Vehicle.ChargeState interface
 func (v *Renault) ChargeState() (float64, error) {
-<<<<<<< HEAD
-	return v.chargeStateG()
-}
-
-func (v *Renault) ChargingState() (bool, error) {
-	return false, nil
-=======
 	res, err := v.apiG()
 
 	if res, ok := res.(kamereonResponse); err == nil && ok {
@@ -344,5 +337,8 @@
 	}
 
 	return time.Time{}, err
->>>>>>> 37f9a77f
+}
+
+func (v *Renault) ChargingState() (bool, error) {
+	return false, nil
 }